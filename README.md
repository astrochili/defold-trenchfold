--- conflicted
+++ resolved
@@ -45,11 +45,7 @@
 
 To run the example project, you first need to import the example map.
 
-<<<<<<< HEAD
-With the project open in Defold, right click on the [level.map](https://github.com/astrochili/defold-trenchfold/blob/master/assets/maps/level/level.map) file then click on `Convert Map to Collection`. This will create a variety of folders and files next to the .map file. You can now build and run the example.
-=======
-With the project open in Defold, right click on the [level.map](https://github.com/astrochili/defold-trenchfold/blob/master/assets/maps/level/level.map) file then click on `Convert Map to Collection`. This will create a variety of folders and files next to the `.map` file. You can now build and run the example.
->>>>>>> e7e362aa
+With the project open in Defold, right click on the [level.map](https://github.com/astrochili/defold-trenchfold/blob/master/example/maps/level/level.map) file then click on `Convert Map to Collection`. This will create a variety of folders and files next to the `.map` file. You can now build and run the example.
 
 ## Install
 
@@ -63,23 +59,16 @@
 #### Editor Script
 
 Find your `.map` file in the resources pane of the editor and right click on it and select the `Convert Map to Collection` action. It does the magic and creates the collection file and all the components files: buffers, meshes, convexshapes, collisionobjects and some scripts.
-<<<<<<< HEAD
-=======
 
 #### Lua Module
 
 There is also the `trenchfold/cli.lua` module to run the import script outside the editor. Just pass it two arguments - `relative/map_folder` and `map_name`.
->>>>>>> e7e362aa
 
 #### VS Code
 
 There is a working example of launch configuration in [`.vscode/launch.json`](.vscode/launch.json). It launches `trenchfold/cli.lua` with the `/example/maps/level` map by using [local-lua-debugger](https://marketplace.visualstudio.com/items?itemName=tomblind.local-lua-debugger-vscode). Requires Lua or LuaJIT to be installed on your computer.
 
-<<<<<<< HEAD
-There is also the `trenchfold/cli.lua` module to run the import script outside the editor. Just pass it two arguments - `relative/map_folder` and `map_name`.
-=======
 #### TrenchBroom
->>>>>>> e7e362aa
 
 You can create a [compilation profile](https://iroom.github.io/manual/latest/#compiling_maps) inside TrenchBroom with the `Run Tool` step to run [cli.lua](#lua-module). Requires Lua or LuaJIT to be installed on your computer.
 
